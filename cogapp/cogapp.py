""" Cog code generation tool.
    http://nedbatchelder.com/code/cog

    Copyright 2004-2015, Ned Batchelder.
"""

from __future__ import absolute_import, print_function

import copy, getopt, hashlib, imp, os, re, shlex, sys, traceback
from .backward import PY3, StringIO, string_types, to_bytes

__all__ = ['Cog', 'CogUsageError']

__version__ = '2.3'       # History at the end of the file.

usage = """\
cog - generate code with inlined Python code.

cog [OPTIONS] [INFILE | @FILELIST] ...

INFILE is the name of an input file, '-' will read from stdin.
FILELIST is the name of a text file containing file names or
    other @FILELISTs.

OPTIONS:
    -c          Checksum the output to protect it against accidental change.
    -d          Delete the generator code from the output file.
    -D name=val Define a global string available to your generator code.
    -e          Warn if a file has no cog code in it.
    -I PATH     Add PATH to the list of directories for data files and modules.
    -n ENCODING Use ENCODING when read and write files (Python3 only).
    -o OUTNAME  Write the output to OUTNAME.
    -r          Replace the input file with the output.
    -s STRING   Suffix all generated output lines with STRING.
    -U          Write the output with Unix newlines (only LF line-endings).
    -w CMD      Use CMD if the output file needs to be made writable.
                    A %s in the CMD will be filled with the filename.
    -x          Excise all the generated output without running the generators.
    -z          The end-output marker can be omitted, and is assumed at eof.
    -v          Print the version of cog and exit.
    --begin-spec=val
                The pattern beginning cog inline instructions. Defaults
                to '[[[cog'.
    --end-spec=val
                The pattern ending cog inline instructions. Defaults
                to ']]]'.
    --end-output=val
                The pattern ending a cog block. Defaults to '[[[end]]]'.
    -h          Print this help.
"""

# Other package modules
from .whiteutils import *

class CogError(Exception):
    """ Any exception raised by Cog.
    """
    def __init__(self, msg, file='', line=0):
        if file:
            Exception.__init__(self, "%s(%d): %s" % (file, line, msg))
        else:
            Exception.__init__(self, msg)

class CogUsageError(CogError):
    """ An error in usage of command-line arguments in cog.
    """
    pass    #pragma: no cover

class CogInternalError(CogError):
    """ An error in the coding of Cog. Should never happen.
    """
    pass    #pragma: no cover

class CogGeneratedError(CogError):
    """ An error raised by a user's cog generator.
    """
    pass    #pragma: no cover

class Redirectable:
    """ An object with its own stdout and stderr files.
    """
    def __init__(self):
        self.stdout = sys.stdout
        self.stderr = sys.stderr

    def setOutput(self, stdout=None, stderr=None):
        """ Assign new files for standard out and/or standard error.
        """
        if stdout:
            self.stdout = stdout
        if stderr:
            self.stderr = stderr

    def prout(self, s, end="\n"):
        print(s, file=self.stdout, end=end)

    def prerr(self, s, end="\n"):
        print(s, file=self.stderr, end=end)


class CogGenerator(Redirectable):
    """ A generator pulled from a source file.
    """
    def __init__(self):
        Redirectable.__init__(self)
        self.markers = []
        self.lines = []

    def parseMarker(self, l):
        self.markers.append(l)

    def parseLine(self, l):
        self.lines.append(l.strip('\n'))

    def getCode(self):
        """ Extract the executable Python code from the generator.
        """
        # If the markers and lines all have the same prefix
        # (end-of-line comment chars, for example),
        # then remove it from all the lines.
        prefIn = commonPrefix(self.markers + self.lines)
        if prefIn:
            self.markers = [ l.replace(prefIn, '', 1) for l in self.markers ]
            self.lines = [ l.replace(prefIn, '', 1) for l in self.lines ]

        return reindentBlock(self.lines, '')

    def evaluate(self, cog, globals, fname='cog generator'):
        # figure out the right whitespace prefix for the output
        prefOut = whitePrefix(self.markers)

        intext = self.getCode()
        if not intext:
            return ''

        # In Python 2.2, the last line has to end in a newline.
        intext = "import cog\n" + intext + "\n"
        code = compile(intext, str(fname), 'exec')

        # Make sure the "cog" module has our state.
        cog.cogmodule.msg = self.msg
        cog.cogmodule.out = self.out
        cog.cogmodule.outl = self.outl
        cog.cogmodule.error = self.error

        self.outstring = ''
        eval(code, globals)

        # We need to make sure that the last line in the output
        # ends with a newline, or it will be joined to the
        # end-output line, ruining cog's idempotency.
        if self.outstring and self.outstring[-1] != '\n':
            self.outstring += '\n'

        return reindentBlock(self.outstring, prefOut)

    def msg(self, s):
        self.prout("Message: "+s)

    def out(self, sOut='', dedent=False, trimblanklines=False):
        """ The cog.out function.
        """
        if trimblanklines and ('\n' in sOut):
            lines = sOut.split('\n')
            if lines[0].strip() == '':
                del lines[0]
            if lines and lines[-1].strip() == '':
                del lines[-1]
            sOut = '\n'.join(lines)+'\n'
        if dedent:
            sOut = reindentBlock(sOut)
        self.outstring += sOut

    def outl(self, sOut='', **kw):
        """ The cog.outl function.
        """
        self.out(sOut, **kw)
        self.out('\n')

    def error(self, msg='Error raised by cog generator.'):
        """ The cog.error function.
            Instead of raising standard python errors, cog generators can use
            this function.  It will display the error without a scary Python
            traceback.
        """
        raise CogGeneratedError(msg)


class NumberedFileReader:
    """ A decorator for files that counts the readline()'s called.
    """
    def __init__(self, f):
        self.f = f
        self.n = 0

    def readline(self):
        l = self.f.readline()
        if l:
            self.n += 1
        return l

    def linenumber(self):
        return self.n


class CogOptions:
    """ Options for a run of cog.
    """
    def __init__(self):
        # Defaults for argument values.
        self.args = []
        self.includePath = []
        self.defines = {}
        self.bShowVersion = False
        self.sMakeWritableCmd = None
        self.bReplace = False
        self.bNoGenerate = False
        self.sOutputName = None
        self.bWarnEmpty = False
        self.bHashOutput = False
        self.bDeleteCode = False
        self.bEofCanBeEnd = False
        self.sSuffix = None
        self.bNewlines = False
<<<<<<< HEAD
        self.sBeginSpec = '[[[cog'
        self.sEndSpec = ']]]'
        self.sEndOutput = '[[[end]]]'

=======
        self.sEncoding = "utf-8"
    
>>>>>>> ed8ea9c0
    def __eq__(self, other):
        """ Comparison operator for tests to use.
        """
        return self.__dict__ == other.__dict__

    def clone(self):
        """ Make a clone of these options, for further refinement.
        """
        return copy.deepcopy(self)

    def addToIncludePath(self, dirs):
        """ Add directories to the include path.
        """
        dirs = dirs.split(os.pathsep)
        self.includePath.extend(dirs)

    def parseArgs(self, argv):
        # Parse the command line arguments.
        try:
<<<<<<< HEAD
            opts, self.args = getopt.getopt(argv, 'cdD:eI:o:rs:Uvw:xz',
                                            ['begin-spec=', 'end-spec=',
                                             'end-output='])
=======
            opts, self.args = getopt.getopt(argv, 'cdD:eI:n:o:rs:Uvw:xz')
>>>>>>> ed8ea9c0
        except getopt.error as msg:
            raise CogUsageError(msg)

        # Handle the command line arguments.
        for o, a in opts:
            if o == '-c':
                self.bHashOutput = True
            elif o == '-d':
                self.bDeleteCode = True
            elif o == '-D':
                if a.count('=') < 1:
                    raise CogUsageError("-D takes a name=value argument")
                name, value = a.split('=', 1)
                self.defines[name] = value
            elif o == '-e':
                self.bWarnEmpty = True
            elif o == '-I':
                self.addToIncludePath(a)
            elif o == '-n':
                self.sEncoding = a
            elif o == '-o':
                self.sOutputName = a
            elif o == '-r':
                self.bReplace = True
            elif o == '-s':
                self.sSuffix = a
            elif o == '-U':
                self.bNewlines = True
            elif o == '-v':
                self.bShowVersion = True
            elif o == '-w':
                self.sMakeWritableCmd = a
            elif o == '-x':
                self.bNoGenerate = True
            elif o == '-z':
                self.bEofCanBeEnd = True
            elif o == '--begin-spec':
                self.sBeginSpec = a
            elif o == '--end-spec':
                self.sEndSpec = a
            elif o == '--end-output':
                self.sEndOutput = a
            else:
                # Since getopt.getopt is given a list of possible flags,
                # this is an internal error.
                raise CogInternalError("Don't understand argument %s" % o)

    def validate(self):
        """ Does nothing if everything is OK, raises CogError's if it's not.
        """
        if self.bReplace and self.bDeleteCode:
            raise CogUsageError("Can't use -d with -r (or you would delete all your source!)")

        if self.bReplace and self.sOutputName:
            raise CogUsageError("Can't use -o with -r (they are opposites)")


class Cog(Redirectable):
    """ The Cog engine.
    """
    def __init__(self):
        Redirectable.__init__(self)
        self.options = CogOptions()
        self._fixEndOutputPatterns()
        self.installCogModule()

    def _fixEndOutputPatterns(self):
        end_output = re.escape(self.options.sEndOutput)
        self.reEndOutput = re.compile(end_output + r'(?P<hashsect> *\(checksum: (?P<hash>[a-f0-9]+)\))')
        self.sEndFormat = self.options.sEndOutput + ' (checksum: %s)'

    def showWarning(self, msg):
        self.prout("Warning: "+msg)

    def isBeginSpecLine(self, s):
        return self.options.sBeginSpec in s

    def isEndSpecLine(self, s):
        return self.options.sEndSpec in s and not self.isEndOutputLine(s)

    def isEndOutputLine(self, s):
        return self.options.sEndOutput in s

    def installCogModule(self):
        """ Magic mumbo-jumbo so that imported Python modules
            can say "import cog" and get our state.
        """
        self.cogmodule = imp.new_module('cog')
        self.cogmodule.path = []
        sys.modules['cog'] = self.cogmodule

    def openOutputFile(self, fname):
        """ Open an output file, taking all the details into account.
        """
        opts = {}
        mode = "w"
        if PY3:
            opts['encoding'] = self.options.sEncoding
        if self.options.bNewlines:
            if PY3:
                opts['newline'] = "\n"
            else:
                mode = "wb"
        return open(fname, mode, **opts)

    def openInputFile(self, fname):
        """ Open an input file. """
        if fname == "-":
            return sys.stdin
        else:
            opts = {}
            if PY3:
                opts['encoding'] = self.options.sEncoding
            return open(fname, "r", **opts)

    def processFile(self, fIn, fOut, fname=None, globals=None):
        """ Process an input file object to an output file object.
            fIn and fOut can be file objects, or file names.
        """

        sFileIn = fname or ''
        sFileOut = fname or ''
        fInToClose = fOutToClose = None
        # Convert filenames to files.
        if isinstance(fIn, string_types):
            # Open the input file.
            sFileIn = fIn
            fIn = fInToClose = self.openInputFile(fIn)
        if isinstance(fOut, string_types):
            # Open the output file.
            sFileOut = fOut
            fOut = fOutToClose = self.openOutputFile(fOut)

        try:
            fIn = NumberedFileReader(fIn)

            bSawCog = False

            self.cogmodule.inFile = sFileIn
            self.cogmodule.outFile = sFileOut

            # The globals dict we'll use for this file.
            if globals is None:
                globals = {}

            # If there are any global defines, put them in the globals.
            globals.update(self.options.defines)

            # loop over generator chunks
            l = fIn.readline()
            while l:
                # Find the next spec begin
                while l and not self.isBeginSpecLine(l):
                    if self.isEndSpecLine(l):
                        raise CogError("Unexpected '%s'" % self.options.sEndSpec,
                            file=sFileIn, line=fIn.linenumber())
                    if self.isEndOutputLine(l):
                        raise CogError("Unexpected '%s'" % self.options.sEndOutput,
                            file=sFileIn, line=fIn.linenumber())
                    fOut.write(l)
                    l = fIn.readline()
                if not l:
                    break
                if not self.options.bDeleteCode:
                    fOut.write(l)

                # l is the begin spec
                gen = CogGenerator()
                gen.setOutput(stdout=self.stdout)
                gen.parseMarker(l)
                firstLineNum = fIn.linenumber()
                self.cogmodule.firstLineNum = firstLineNum

                # If the spec begin is also a spec end, then process the single
                # line of code inside.
                if self.isEndSpecLine(l):
                    beg = l.find(self.options.sBeginSpec)
                    end = l.find(self.options.sEndSpec)
                    if beg > end:
                        raise CogError("Cog code markers inverted",
                            file=sFileIn, line=firstLineNum)
                    else:
                        sCode = l[beg+len(self.options.sBeginSpec):end].strip()
                        gen.parseLine(sCode)
                else:
                    # Deal with an ordinary code block.
                    l = fIn.readline()

                    # Get all the lines in the spec
                    while l and not self.isEndSpecLine(l):
                        if self.isBeginSpecLine(l):
                            raise CogError("Unexpected '%s'" % self.options.sBeginSpec,
                                file=sFileIn, line=fIn.linenumber())
                        if self.isEndOutputLine(l):
                            raise CogError("Unexpected '%s'" % self.options.sEndOutput,
                                file=sFileIn, line=fIn.linenumber())
                        if not self.options.bDeleteCode:
                            fOut.write(l)
                        gen.parseLine(l)
                        l = fIn.readline()
                    if not l:
                        raise CogError(
                            "Cog block begun but never ended.",
                            file=sFileIn, line=firstLineNum)

                    if not self.options.bDeleteCode:
                        fOut.write(l)
                    gen.parseMarker(l)

                l = fIn.readline()

                # Eat all the lines in the output section.  While reading past
                # them, compute the md5 hash of the old output.
                previous = ""
                hasher = hashlib.md5()
                while l and not self.isEndOutputLine(l):
                    if self.isBeginSpecLine(l):
                        raise CogError("Unexpected '%s'" % self.options.sBeginSpec,
                            file=sFileIn, line=fIn.linenumber())
                    if self.isEndSpecLine(l):
                        raise CogError("Unexpected '%s'" % self.options.sEndSpec,
                            file=sFileIn, line=fIn.linenumber())
                    previous += l
                    hasher.update(to_bytes(l))
                    l = fIn.readline()
                curHash = hasher.hexdigest()

                if not l and not self.options.bEofCanBeEnd:
                    # We reached end of file before we found the end output line.
                    raise CogError("Missing '%s' before end of file." % self.options.sEndOutput,
                        file=sFileIn, line=fIn.linenumber())

                # Make the previous output available to the current code
                self.cogmodule.previous = previous

                # Write the output of the spec to be the new output if we're
                # supposed to generate code.
                hasher = hashlib.md5()
                if not self.options.bNoGenerate:
                    sFile = "%s+%d" % (sFileIn, firstLineNum)
                    sGen = gen.evaluate(cog=self, globals=globals, fname=sFile)
                    sGen = self.suffixLines(sGen)
                    hasher.update(to_bytes(sGen))
                    fOut.write(sGen)
                newHash = hasher.hexdigest()

                bSawCog = True

                # Write the ending output line
                hashMatch = self.reEndOutput.search(l)
                if self.options.bHashOutput:
                    if hashMatch:
                        oldHash = hashMatch.groupdict()['hash']
                        if oldHash != curHash:
                            raise CogError("Output has been edited! Delete old checksum to unprotect.",
                                file=sFileIn, line=fIn.linenumber())
                        # Create a new end line with the correct hash.
                        endpieces = l.split(hashMatch.group(0), 1)
                    else:
                        # There was no old hash, but we want a new hash.
                        endpieces = l.split(self.options.sEndOutput, 1)
                    l = (self.sEndFormat % newHash).join(endpieces)
                else:
                    # We don't want hashes output, so if there was one, get rid of
                    # it.
                    if hashMatch:
                        l = l.replace(hashMatch.groupdict()['hashsect'], '', 1)

                if not self.options.bDeleteCode:
                    fOut.write(l)
                l = fIn.readline()

            if not bSawCog and self.options.bWarnEmpty:
                self.showWarning("no cog code found in %s" % sFileIn)
        finally:
            if fInToClose:
                fInToClose.close()
            if fOutToClose:
                fOutToClose.close()


    # A regex for non-empty lines, used by suffixLines.
    reNonEmptyLines = re.compile("^\s*\S+.*$", re.MULTILINE)

    def suffixLines(self, text):
        """ Add suffixes to the lines in text, if our options desire it.
            text is many lines, as a single string.
        """
        if self.options.sSuffix:
            # Find all non-blank lines, and add the suffix to the end.
            repl = r"\g<0>" + self.options.sSuffix.replace('\\', '\\\\')
            text = self.reNonEmptyLines.sub(repl, text)
        return text

    def processString(self, sInput, fname=None):
        """ Process sInput as the text to cog.
            Return the cogged output as a string.
        """
        fOld = StringIO(sInput)
        fNew = StringIO()
        self.processFile(fOld, fNew, fname=fname)
        return fNew.getvalue()

    def replaceFile(self, sOldPath, sNewText):
        """ Replace file sOldPath with the contents sNewText
        """
        if not os.access(sOldPath, os.W_OK):
            # Need to ensure we can write.
            if self.options.sMakeWritableCmd:
                # Use an external command to make the file writable.
                cmd = self.options.sMakeWritableCmd.replace('%s', sOldPath)
                self.stdout.write(os.popen(cmd).read())
                if not os.access(sOldPath, os.W_OK):
                    raise CogError("Couldn't make %s writable" % sOldPath)
            else:
                # Can't write!
                raise CogError("Can't overwrite %s" % sOldPath)
        f = self.openOutputFile(sOldPath)
        f.write(sNewText)
        f.close()

    def saveIncludePath(self):
        self.savedInclude = self.options.includePath[:]
        self.savedSysPath = sys.path[:]

    def restoreIncludePath(self):
        self.options.includePath = self.savedInclude
        self.cogmodule.path = self.options.includePath
        sys.path = self.savedSysPath

    def addToIncludePath(self, includePath):
        self.cogmodule.path.extend(includePath)
        sys.path.extend(includePath)

    def processOneFile(self, sFile):
        """ Process one filename through cog.
        """

        self.saveIncludePath()

        try:
            self.addToIncludePath(self.options.includePath)
            # Since we know where the input file came from,
            # push its directory onto the include path.
            self.addToIncludePath([os.path.dirname(sFile)])

            # How we process the file depends on where the output is going.
            if self.options.sOutputName:
                self.processFile(sFile, self.options.sOutputName, sFile)
            elif self.options.bReplace:
                # We want to replace the cog file with the output,
                # but only if they differ.
                self.prout("Cogging %s" % sFile, end="")
                bNeedNewline = True

                try:
                    fOldFile = self.openInputFile(sFile)
                    sOldText = fOldFile.read()
                    fOldFile.close()
                    sNewText = self.processString(sOldText, fname=sFile)
                    if sOldText != sNewText:
                        self.prout("  (changed)")
                        bNeedNewline = False
                        self.replaceFile(sFile, sNewText)
                finally:
                    # The try-finally block is so we can print a partial line
                    # with the name of the file, and print (changed) on the
                    # same line, but also make sure to break the line before
                    # any traceback.
                    if bNeedNewline:
                        self.prout("")
            else:
                self.processFile(sFile, self.stdout, sFile)
        finally:
            self.restoreIncludePath()

    def processFileList(self, sFileList):
        """ Process the files in a file list.
        """
        flist = self.openInputFile(sFileList)
        lines = flist.readlines()
        flist.close()
        for l in lines:
            # Use shlex to parse the line like a shell.
            lex = shlex.shlex(l, posix=True)
            lex.whitespace_split = True
            lex.commenters = '#'
            # No escapes, so that backslash can be part of the path
            lex.escape = ''
            args = list(lex)
            if args:
                self.processArguments(args)

    def processArguments(self, args):
        """ Process one command-line.
        """
        saved_options = self.options
        self.options = self.options.clone()

        self.options.parseArgs(args[1:])
        self.options.validate()

        if args[0][0] == '@':
            if self.options.sOutputName:
                raise CogUsageError("Can't use -o with @file")
            self.processFileList(args[0][1:])
        else:
            self.processOneFile(args[0])

        self.options = saved_options

    def callableMain(self, argv):
        """ All of command-line cog, but in a callable form.
            This is used by main.
            argv is the equivalent of sys.argv.
        """
        argv = argv[:]
        argv0 = argv.pop(0)

        # Provide help if asked for anywhere in the command line.
        if '-?' in argv or '-h' in argv:
            self.prerr(usage, end="")
            return

        self.options.parseArgs(argv)
        self.options.validate()
        self._fixEndOutputPatterns()

        if self.options.bShowVersion:
            self.prout("Cog version %s" % __version__)
            return

        if self.options.args:
            for a in self.options.args:
                self.processArguments([a])
        else:
            raise CogUsageError("No files to process")

    def main(self, argv):
        """ Handle the command-line execution for cog.
        """

        try:
            self.callableMain(argv)
            return 0
        except CogUsageError as err:
            self.prerr(err)
            self.prerr("(for help use -?)")
            return 2
        except CogGeneratedError as err:
            self.prerr("Error: %s" % err)
            return 3
        except CogError as err:
            self.prerr(err)
            return 1
        except:
            traceback.print_exc(None, self.stderr)
            return 1

# History:
# 20040210: First public version.
# 20040220: Text preceding the start and end marker are removed from Python lines.
#           -v option on the command line shows the version.
# 20040311: Make sure the last line of output is properly ended with a newline.
# 20040605: Fixed some blank line handling in cog.
#           Fixed problems with assigning to xml elements in handyxml.
# 20040621: Changed all line-ends to LF from CRLF.
# 20041002: Refactor some option handling to simplify unittesting the options.
# 20041118: cog.out and cog.outl have optional string arguments.
# 20041119: File names weren't being properly passed around for warnings, etc.
# 20041122: Added cog.firstLineNum: a property with the line number of the [[[cog line.
#           Added cog.inFile and cog.outFile: the names of the input and output file.
# 20041218: Single-line cog generators, with start marker and end marker on
#           the same line.
# 20041230: Keep a single globals dict for all the code fragments in a single
#           file so they can share state.
# 20050206: Added the -x switch to remove all generated output.
# 20050218: Now code can be on the marker lines as well.
# 20050219: Added -c switch to checksum the output so that edits can be
#           detected before they are obliterated.
# 20050521: Added cog.error, contributed by Alexander Belchenko.
# 20050720: Added code deletion and settable globals contributed by Blake Winton.
# 20050724: Many tweaks to improve code coverage.
# 20050726: Error messages are now printed with no traceback.
#           Code can no longer appear on the marker lines,
#               except for single-line style.
#           -z allows omission of the [[[end]]] marker, and it will be assumed
#               at the end of the file.
# 20050729: Refactor option parsing into a separate class, in preparation for
#               future features.
# 20050805: The cogmodule.path wasn't being properly maintained.
# 20050808: Added the -D option to define a global value.
# 20050810: The %s in the -w command is dealt with more robustly.
#           Added the -s option to suffix output lines with a marker.
# 20050817: Now @files can have arguments on each line to change the cog's
#               behavior for that line.
# 20051006: Version 2.0
# 20080521: -U options lets you create Unix newlines on Windows.  Thanks,
#               Alexander Belchenko.
# 20080522: It's now ok to have -d with output to stdout, and now we validate
#               the args after each line of an @file.
# 20090520: Use hashlib where it's available, to avoid a warning.
#           Use the builtin compile() instead of compiler, for Jython.
#           Explicitly close files we opened, Jython likes this.
# 20120205: Port to Python 3.  Lowest supported version is 2.6.
# 20150104: --begin-spec, --end-spec, and --end-output options added by Doug
#               Hellmann.<|MERGE_RESOLUTION|>--- conflicted
+++ resolved
@@ -28,7 +28,7 @@
     -D name=val Define a global string available to your generator code.
     -e          Warn if a file has no cog code in it.
     -I PATH     Add PATH to the list of directories for data files and modules.
-    -n ENCODING Use ENCODING when read and write files (Python3 only).
+    -n ENCODING Use ENCODING when read and write files.
     -o OUTNAME  Write the output to OUTNAME.
     -r          Replace the input file with the output.
     -s STRING   Suffix all generated output lines with STRING.
@@ -222,15 +222,11 @@
         self.bEofCanBeEnd = False
         self.sSuffix = None
         self.bNewlines = False
-<<<<<<< HEAD
         self.sBeginSpec = '[[[cog'
         self.sEndSpec = ']]]'
         self.sEndOutput = '[[[end]]]'
-
-=======
         self.sEncoding = "utf-8"
-    
->>>>>>> ed8ea9c0
+
     def __eq__(self, other):
         """ Comparison operator for tests to use.
         """
@@ -250,13 +246,9 @@
     def parseArgs(self, argv):
         # Parse the command line arguments.
         try:
-<<<<<<< HEAD
-            opts, self.args = getopt.getopt(argv, 'cdD:eI:o:rs:Uvw:xz',
+            opts, self.args = getopt.getopt(argv, 'cdD:eI:n:o:rs:Uvw:xz',
                                             ['begin-spec=', 'end-spec=',
                                              'end-output='])
-=======
-            opts, self.args = getopt.getopt(argv, 'cdD:eI:n:o:rs:Uvw:xz')
->>>>>>> ed8ea9c0
         except getopt.error as msg:
             raise CogUsageError(msg)
 
@@ -763,4 +755,5 @@
 #           Explicitly close files we opened, Jython likes this.
 # 20120205: Port to Python 3.  Lowest supported version is 2.6.
 # 20150104: --begin-spec, --end-spec, and --end-output options added by Doug
-#               Hellmann.+#               Hellmann.
+# 20150104: -n ENCODING option added by Petr Gladkiy.